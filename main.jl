using Profile
using Printf
using ProgressMeter
using Dates

include("./envs/CarRacing.jl")
include("./envs/MultiCarRacing.jl")
include("./envs/DroneEnv.jl")
include("./agents/mppi.jl")
include("./envs/plots.jl")


function RLBase.reward(env::MountainCarEnv{A,T}) where {A,T} 
    rew = 0.0
    
    if env.state[1] >= env.params.goal_pos && 
        env.state[2] >= env.params.goal_velocity
        rew += 100000
    end

    # if env.state[1] <= env.params.min_pos+0.01
    #     rew += -5000
    # end
    
    rew += abs(env.state[2])*10
    rew += env.done ? 0.0 : -1.0

    return rew
end

function RLBase.reward(env::CartPoleEnv{A,T}) where {A,T} 
    rew = 0.0

    # rew += abs(env.state[3])

    # if abs(env.state[1]) > env.params.xthreshold ||
    #     abs(env.state[3]) > env.params.thetathreshold
    #     rew += -1000
    # end

    rew += env.done ? 0.0 : 1.0
end


function simulate_environment(environment;
    num_trials = 1,
    num_steps = 200,
    policy_type = :gmppi,
    plot_steps = false,
    save_gif = false,
    plot_traj = false,
    plot_traj_perc = 1.0,
    laps = 2,
    num_cars = 2,
    continuous = true,
    num_samples = 10, 
    horizon = 15,
    λ = 1.0,
    α = 1.0,
    U₀ = [0.0],
    cov_mat = [1.5],
    ce_its = 10,
    ce_elite_threshold = 0.8,
    pol_log = false,
    )

    gif_name = "$environment-$num_cars-$policy_type-$num_samples-$horizon-$λ-$α-"
    cov_v = cov_mat[1,1]
    gif_name = gif_name * "$cov_v-"
    if policy_type == :cemppi
        gif_name = gif_name * "$ce_its-$ce_elite_threshold-"
    end
    gif_name = gif_name * "$num_trials-$laps.gif"

    anim = Animation()

    rews = zeros(Float64, num_trials)
    steps = zeros(Float64, num_trials)
    lap_ts = [zeros(Float64, num_trials) for _ in 1:laps]
    mean_vs = zeros(Float64, num_trials)
    max_vs = zeros(Float64, num_trials)
    mean_βs = zeros(Float64, num_trials)
    max_βs = zeros(Float64, num_trials)
    β_viols = zeros(Float64, num_trials)
    T_viols = zeros(Float64, num_trials)
    C_viols = zeros(Float64, num_trials)
    exec_times = zeros(Float64, num_trials)  

    @printf("Trial    #: %12s : %7s", "Reward", "Steps")
    if environment ∈ (:cr, :mcr)
        for ii ∈ 1:laps
            @printf(" : %6s%d", "lap ", ii)
        end
        @printf(" : %7s : %7s", "Mean V", "Max V")
        @printf(" : %7s : %7s", "Mean β", "Max β")
        @printf(" : %7s : %7s", "β Viol", "T Viol")
        if environment == :mcr
            @printf(" : %7s", "C Viol")
        end
    end
    @printf(" : %7s", "Ex Time")
    @printf("\n")
    for k ∈ 1:num_trials
        # Start timer
        time_start = Dates.now()

        env = get_environment(environment, 
            continuous=continuous, num_cars=num_cars);
        pol = get_policy(env, policy_type, num_samples, horizon,
                λ, α, U₀, cov_mat, ce_its, ce_elite_threshold,
                pol_log,
        )
        seed!(env, 36)
        seed!(pol, 36)
        
        pm = Progress(num_steps, 1, "Trial $k ....", 50)
        
        lap_time = zeros(Int, laps)
        v_mean_log = Vector{Float64}()
        v_max_log = Vector{Float64}()
        β_mean_log = Vector{Float64}()
        β_max_log = Vector{Float64}()
        rew, cnt, lap, prev_y = 0, 0, 0, 0
        trk_viol, β_viol, crash_viol = 0, 0, 0
        while !env.done && cnt <= num_steps
            act = pol(env)
            env(act)
            cnt += 1
            step_rew = reward(env)
            rew += step_rew
            if plot_steps || save_gif
                if plot_traj && pol_log
                    p = plot(env, pol, plot_traj_perc)
                else 
                    p = plot(env)
                end
                if save_gif frame(anim) end
                if plot_steps display(p) end
            end
            next!(pm)

            if environment ∈ (:cr, :mcr)
                curr_y = env.state[2]
                if environment == :mcr
                    curr_y = minimum([en.state[2] for en ∈ env.envs])    
                    vs = [norm(en.state[4:5]) for en ∈ env.envs]
                    βs = [abs(calculate_β(en)) for en ∈ env.envs]
                else
                    vs = norm(env.state[4:5])
                    βs = abs(calculate_β(env))
                end
                push!(v_mean_log, mean(vs))
                push!(v_max_log, maximum(vs))
                push!(β_mean_log, mean(βs))
                push!(β_max_log, maximum(βs))
                
                if step_rew < -4000
                    ex_β = exceed_β(env)
                    within_t = within_track(env)
                    if ex_β β_viol += 1 end
                    if !within_t trk_viol += 1 end
                    temp_rew = step_rew + ex_β*5000 + !within_t*10000
                    if temp_rew < -10500 crash_viol += 1 end
                end

                if environment == :mcr
                    # Not exact, but should work
                    d = minimum([norm(en.state[1:2]) for en ∈ env.envs])
                else
                    d = norm(env.state[1:2])
                end

                if prev_y < 0.0 && curr_y >= 0.0 && d <= 15.0
                    lap += 1
                    lap_time[lap] = cnt
                end
                if lap >= laps || trk_viol > 10 || β_viol > 50
                    env.done = true
                end
                prev_y = curr_y
            end
        end

        if cnt > num_steps
            print("\u1b[1F") # Moves cursor to beginning of the line n lines up 
            print("\u1b[0K") # Clears  part of the line. n=0: clear from cursor to end
        else
            print("\e[2K") # clear whole line
            print("\e[1G") # move cursor to column 1
        end

        @printf("Trial %4d: %12.2f : %7d", k, rew, cnt-1)
        if environment ∈ (:cr, :mcr)
            for ii ∈ 1:laps
                @printf(" : %7d", lap_time[ii])
            end
            @printf(" : %7.2f : %7.2f", mean(v_mean_log), maximum(v_max_log))
            @printf(" : %7.2f : %7.2f",  mean(β_mean_log), maximum(β_max_log))
            @printf(" : %7d : %7d", β_viol, trk_viol)
            if environment == :mcr
                @printf(" : %7d", crash_viol)
            end
        end

        time_end = Dates.now()
        seconds_ran = Dates.value(time_end - time_start) / 1000
        @printf(" : %7.2f", seconds_ran)
        @printf("\n")

        rews[k] = rew
        steps[k] = cnt-1
        exec_times[k] = seconds_ran 
        if environment ∈ (:cr, :mcr)
            for ii ∈ 1:laps
                lap_ts[ii][k] = lap_time[ii]
            end
            mean_vs[k] = mean(v_mean_log)
            max_vs[k] = maximum(v_max_log)
            mean_βs[k] = mean(β_mean_log)
            max_βs[k] = maximum(β_max_log)
            β_viols[k] = β_viol
            T_viols[k] = trk_viol
            C_viols[k] = crash_viol
        end        

    end

    @printf("-----------------------------------\n")

    @printf("Trials %3s: %12.2f : %7.2f", "AVE", mean(rews), mean(steps))
    if environment ∈ (:cr, :mcr)
        for ii ∈ 1:laps
            @printf(" : %7.2f", mean(lap_ts[ii]))
        end
        @printf(" : %7.2f : %7.2f", mean(mean_vs), mean(max_vs))
        @printf(" : %7.2f : %7.2f",  mean(mean_βs), mean(max_βs))
        @printf(" : %7.2f : %7.2f", mean(β_viols), mean(T_viols))
        if environment == :mcr
            @printf(" : %7.2f", mean(C_viols))
        end
    end
    @printf(" : %7.2f\n", mean(exec_times))
    
    @printf("Trials %3s: %12.2f : %7.2f", "STD", std(rews), std(steps))
    if environment ∈ (:cr, :mcr)
        for ii ∈ 1:laps
            @printf(" : %7.2f", std(lap_ts[ii]))
        end
        @printf(" : %7.2f : %7.2f", std(mean_vs), std(max_vs))
        @printf(" : %7.2f : %7.2f",  std(mean_βs), std(max_βs))
        @printf(" : %7.2f : %7.2f", std(β_viols), std(T_viols))
        if environment == :mcr
            @printf(" : %7.2f", std(C_viols))
        end
    end
    @printf(" : %7.2f\n", std(exec_times))


    if save_gif
        println("Saving gif...$gif_name")
        gif(anim, gif_name, fps=10)
    end
end

function get_environment(environment::Symbol; 
    continuous::Bool = true,
    num_cars::Int = 2,
)
    if environment == :cp
        env = CartPoleEnv(continuous=continuous, rng=MersenneTwister())
    elseif environment == :mc
        env = MountainCarEnv(continuous=continuous, rng=MersenneTwister())
    elseif environment == :cr
        env = CarRacingEnv(rng=MersenneTwister())
    elseif environment == :mcr
        env = MultiCarRacingEnv(num_cars, rng=MersenneTwister())
    else
        error("Not implemented for $environment")
    end
    return env
end

function get_policy(env, policy_type,
    num_samples, horizon, λ, α, U₀, cov_mat, 
    ce_its, ce_elite_threshold, pol_log,
)
    if policy_type == :gmppi
        pol = GMPPI_Policy(env, 
            num_samples=num_samples,
            horizon=horizon,
            λ=λ,
            α=α,
            U₀=U₀,
            cov_mat=cov_mat,
            log=pol_log,
            rng=MersenneTwister(),
            )
    elseif policy_type == :cemppi
        pol = CEMPPI_Policy(env, 
            num_samples=num_samples,
            horizon=horizon,
            λ=λ,
            α=α,
            U₀=U₀,
            cov_mat=cov_mat,
            ce_its=ce_its,
            ce_elite_threshold=ce_elite_threshold,
            Σ_est_target = DiagonalUnequalVariance(),
            Σ_est_shrinkage = :lw,
            log=pol_log,
            rng=MersenneTwister(),
            )
    elseif policy_type == :mppi
        pol = MPPI_Policy(env, 
            num_samples=num_samples,
            horizon=horizon,
            λ=λ,
            α=α,
            U₀=U₀,
            cov_mat=cov_mat,
            log=pol_log,
            rng=MersenneTwister(),
            )
    else
        error("No policy_type of $policy_type")
    end
    return pol
end


for ii = 1:1

    pol_type = :gmppi
    ns = 1500
    ceIts = 10

    # if ii == 1
    #     pol_type = :cemppi
    #     ns = 300
    #     ceIts = 5
    # elseif ii == 2
    #     pol_type = :cemppi
    #     ns = 500
    #     ceIts = 3
    # elseif ii == 3
    #     pol_type = :cemppi
    #     ns = 750
    #     ceIts = 2
    # elseif ii == 4
    #     pol_type = :cemppi
    #     ns = 1500
    #     ceIts = 1
    # end

    sim_type            = :cr
    num_cars            = 1
<<<<<<< HEAD
    n_trials            = 1
    laps                = 2

    p_type              = pol_type
    n_steps             = 2000
    n_samp              = ns
=======
    n_trials            = 100
    laps                = 2

    p_type              = :cemppi
    n_steps             = 1500
    n_samp              = 150
>>>>>>> af6b897c
    horizon             = 50
    λ                   = 0.5
    α                   = 1.0
    ce_its              = ceIts
    ce_elite_threshold  = 0.8
    U₀                  = zeros(Float64, num_cars*2)
    cov_mat             = block_diagm([0.0625, 0.1], num_cars)

    plot_steps          = false
    pol_log             = true
    plot_traj           = true
    traj_p              = 1.0
    save_gif            = true

    println("Sim Type:              $sim_type")
    println("Num Cars:              $num_cars")
    println("Trials:                $n_trials")
    println("Laps:                  $laps")
    println("Policy Type:           $p_type")
    println("# Samples:             $n_samp")
    println("Horizon:               $horizon")
    println("λ:                     $λ")
    println("α:                     $α")
    println("CE Iterations:         $ce_its")
    println("CE Elite Threshold:    $ce_elite_threshold")
    println("U₀:                    zeros(Float64, $(num_cars*2))")
    println("Σ:                     block_diagm([0.0625, 0.1], $num_cars)")
    println()

    simulate_environment(sim_type, 
        num_cars = num_cars,
        num_steps = n_steps, 
        num_trials = n_trials, 
        laps = laps,
        policy_type=p_type, 
        num_samples=n_samp, 
        horizon=horizon,  
        λ = λ,
        α = α,
        U₀ = U₀,
        cov_mat = cov_mat,
        ce_its = ce_its,
        ce_elite_threshold = ce_elite_threshold,
        pol_log=pol_log,
        plot_traj=plot_traj,
        plot_traj_perc = traj_p,
        save_gif=save_gif, 
        plot_steps=plot_steps,
    )

    # simulate_environment(:mc, 
    #     num_steps=200, 
    #     num_trials=1, 
    #     policy_type=:cemppi, 
    #     num_samples=100, 
    #     horizon=15, 
    #     continuous=true, 
    #     U₀=[0.0], 
    #     pol_log=true,
    #     save_gif=false, 
    #     plot_steps=false
    # )
    # simulate_environment(:cp, 
    #     num_steps=200, 
    #     num_trials=1, 
    #     policy_type=:cemppi, 
    #     num_samples=100, 
    #     horizon=15, 
    #     continuous=true, 
    #     U₀=[0.0], 
    #     pol_log=true,
    #     save_gif=false, 
    #     plot_steps=false
    # )

end<|MERGE_RESOLUTION|>--- conflicted
+++ resolved
@@ -354,21 +354,12 @@
 
     sim_type            = :cr
     num_cars            = 1
-<<<<<<< HEAD
     n_trials            = 1
     laps                = 2
 
     p_type              = pol_type
     n_steps             = 2000
     n_samp              = ns
-=======
-    n_trials            = 100
-    laps                = 2
-
-    p_type              = :cemppi
-    n_steps             = 1500
-    n_samp              = 150
->>>>>>> af6b897c
     horizon             = 50
     λ                   = 0.5
     α                   = 1.0
