
module MPOPIS

using Reexport
using CSV
using Printf
using LinearAlgebra
using IntervalSets
using Distributions
using StatsBase
using Random
@reexport import Random.seed!
using CovarianceEstimation
import CovarianceEstimation.LinearShrinkageTarget
import CovarianceEstimation.SimpleCovariance
@reexport using ReinforcementLearning
import ReinforcementLearning.AbstractEnv
import ReinforcementLearning.RLBase
using Plots
@reexport import Plots.plot
using ProgressMeter
using Dates

export
    MPPI_Policy,
    GMPPI_Policy,
    CEMPPI_Policy,
    CMAMPPI_Policy,
    μAISMPPI_Policy,
    μΣAISMPPI_Policy,
    PMCMPPI_Policy,
    NESMPPI_Policy,
    Track,
    CarRacingEnv,
    MultiCarRacingEnv,
    EnvpoolEnv,
    within_track,
    calculate_β,
    exceed_β,
    block_diagm,
    _update_states_envs2env,
    _update_states_env2envs,
    simulate_car_racing,
    simulate_mountaincar,
    simulate_cartpole,
<<<<<<< HEAD
    simulate_envpool_env
=======
    simulate_envpool_env,
    install_mujoco_requirements
>>>>>>> 615421c6

abstract type AbstractWeightMethod end
abstract type AbstractPathIntegralPolicy end
Random.seed!(pol::AbstractPathIntegralPolicy, seed) = Random.seed!(pol.rng, seed)

abstract type AbstractGMPPI_Policy <: AbstractPathIntegralPolicy end

struct Cross_Entropy <: AbstractWeightMethod
    elite_threshold::Float64
    num_elite_samples::Int
end

struct Information_Theoretic <: AbstractWeightMethod
    λ::Float64
end

include("envs/car_racing_tracks/car_racing_tracks.jl")
include("envs/car_racing.jl")
include("envs/multi-car_racing.jl")
include("envs/envpool_env.jl")
include("utils.jl")
include("mppi_mpopi_policies.jl")
include("envs/plots.jl")
include("examples/example_utils.jl")
include("examples/car_example.jl")
include("examples/mountaincar_example.jl")
include("examples/cartpole_example.jl")
include("examples/envpool_example.jl")

end # module<|MERGE_RESOLUTION|>--- conflicted
+++ resolved
@@ -43,12 +43,8 @@
     simulate_car_racing,
     simulate_mountaincar,
     simulate_cartpole,
-<<<<<<< HEAD
-    simulate_envpool_env
-=======
     simulate_envpool_env,
     install_mujoco_requirements
->>>>>>> 615421c6
 
 abstract type AbstractWeightMethod end
 abstract type AbstractPathIntegralPolicy end
